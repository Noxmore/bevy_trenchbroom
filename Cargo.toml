[workspace]
members = ["example/*", "macros"]

[workspace.package]
version = "0.9.3"
description = "TrenchBroom and ericw-tools integration with Bevy"
edition = "2024"
authors = ["Noxmore"]
repository = "https://github.com/Noxmore/bevy_trenchbroom"
license = "MIT OR Apache-2.0"

[package]
name = "bevy_trenchbroom"
readme = "readme.md"
categories = ["game-development"]
exclude = ["/assets", "/ci", "/compile_map.sh"]
keywords = ["bevy"]

description.workspace = true
version.workspace = true
edition.workspace = true
authors.workspace = true
repository.workspace = true
license.workspace = true

[workspace.dependencies]
<<<<<<< HEAD
bevy = { git = "https://github.com/bevyengine/bevy.git", default-features = false, features = [
	"png",
=======
bevy = { version = "0.16", default-features = false, features = [
    "png",
>>>>>>> 3571dcd9
] } # For examples
nil = "0.15"
enumflags2 = "0.7"
avian3d = { version = "0.3", default-features = false, features = [
    "3d",
    "collider-from-mesh",
    "debug-plugin",
    "parallel",
] }
bevy_rapier3d = "0.31"
example_commons = { path = "example/example_commons" }

[dependencies]
bevy_trenchbroom_macros = { version = "0.9.3", path = "macros" }

anyhow = "1.0"
<<<<<<< HEAD
bevy = { workspace = true, features = [
	"bevy_asset",
	"bevy_scene",
	"bevy_color",
] }
bevy_reflect = { git = "https://github.com/bevyengine/bevy.git", package = "bevy_reflect", features = ["documentation"] }
bevy_mesh = { git = "https://github.com/bevyengine/bevy.git", package = "bevy_mesh" }
wgpu-types = "26.0.0" # Must be the same version as Bevy uses
bevy_materialize = { git = "https://github.com/Noxmore/bevy_materialize.git", branch = "bevy-main", default-features = false, features = [
	"toml",
	"bevy_image",
=======
bevy = { version = "0.16", default-features = false, features = [
    "bevy_asset",
    "bevy_scene",
    "bevy_color",
] }
bevy_reflect = { version = "0.16", features = ["documentation"] }
bevy_mesh = "0.16"
wgpu-types = "24.0.0" # Must be the same version as Bevy uses
bevy_materialize = { version = "0.7", default-features = false, features = [
    "toml",
    "bevy_image",
>>>>>>> 3571dcd9
] }
bevy_rapier3d = { workspace = true, optional = true }
avian3d = { workspace = true, optional = true }
default-struct-builder = "0.5.0"
float-ord = "0.3"
image = { version = "0.25", default-features = false }
itertools = "0.14"
json = "0.12"
quake-util = { version = "0.4.0", features = ["std"] }
serde = { version = "1", features = [
    "derive",
] } # serde isn't optional because bevy_materialize requires it anyway
thiserror = "2.0"
disjoint-sets = "0.4.2"
<<<<<<< HEAD
qbsp = { git = "https://github.com/Noxmore/qbsp.git", branch = "bevy-main", features = ["bevy_reflect", "serde"], optional = true }
=======
qbsp = { version = "0.5", features = [
    "bevy_reflect",
    "serde",
], optional = true }
>>>>>>> 3571dcd9
nil.workspace = true
ndshape = "0.3.0"
strum = { version = "0.27", features = ["derive"] }
enumflags2.workspace = true
serde_json = "1.0.140"
atomicow = "1.1.0" # For dummy LoadContext hack, must stay the same version as Bevy's
bytemuck = "1.23.1" # For special materials, must stay the same version as Bevy's

[dev-dependencies]
# For tests
bevy = { workspace = true, features = ["png", "bevy_gltf"] }
smol = "2"
avian3d = { workspace = true, features = ["parry-f64", "f64"] }

[features]
default = ["client"]
client = ["bevy/bevy_pbr", "bevy_materialize/bevy_pbr"]
rapier = ["dep:bevy_rapier3d"]
avian = ["dep:avian3d"]
bsp = ["dep:qbsp"]<|MERGE_RESOLUTION|>--- conflicted
+++ resolved
@@ -24,13 +24,8 @@
 license.workspace = true
 
 [workspace.dependencies]
-<<<<<<< HEAD
 bevy = { git = "https://github.com/bevyengine/bevy.git", default-features = false, features = [
 	"png",
-=======
-bevy = { version = "0.16", default-features = false, features = [
-    "png",
->>>>>>> 3571dcd9
 ] } # For examples
 nil = "0.15"
 enumflags2 = "0.7"
@@ -47,7 +42,6 @@
 bevy_trenchbroom_macros = { version = "0.9.3", path = "macros" }
 
 anyhow = "1.0"
-<<<<<<< HEAD
 bevy = { workspace = true, features = [
 	"bevy_asset",
 	"bevy_scene",
@@ -59,19 +53,6 @@
 bevy_materialize = { git = "https://github.com/Noxmore/bevy_materialize.git", branch = "bevy-main", default-features = false, features = [
 	"toml",
 	"bevy_image",
-=======
-bevy = { version = "0.16", default-features = false, features = [
-    "bevy_asset",
-    "bevy_scene",
-    "bevy_color",
-] }
-bevy_reflect = { version = "0.16", features = ["documentation"] }
-bevy_mesh = "0.16"
-wgpu-types = "24.0.0" # Must be the same version as Bevy uses
-bevy_materialize = { version = "0.7", default-features = false, features = [
-    "toml",
-    "bevy_image",
->>>>>>> 3571dcd9
 ] }
 bevy_rapier3d = { workspace = true, optional = true }
 avian3d = { workspace = true, optional = true }
@@ -86,14 +67,7 @@
 ] } # serde isn't optional because bevy_materialize requires it anyway
 thiserror = "2.0"
 disjoint-sets = "0.4.2"
-<<<<<<< HEAD
 qbsp = { git = "https://github.com/Noxmore/qbsp.git", branch = "bevy-main", features = ["bevy_reflect", "serde"], optional = true }
-=======
-qbsp = { version = "0.5", features = [
-    "bevy_reflect",
-    "serde",
-], optional = true }
->>>>>>> 3571dcd9
 nil.workspace = true
 ndshape = "0.3.0"
 strum = { version = "0.27", features = ["derive"] }
