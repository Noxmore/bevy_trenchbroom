--- conflicted
+++ resolved
@@ -69,53 +69,17 @@
 			app.add_plugins(MaterializePlugin::new(TomlMaterialDeserializer));
 		}
 
-<<<<<<< HEAD
-		#[cfg(feature = "client")]
-=======
-		#[cfg(any(feature = "rapier", feature = "avian"))]
-		app.add_plugins(physics::PhysicsPlugin);
-
-		#[cfg(feature = "client")]
-		app.add_plugins(special_textures::SpecialTexturesPlugin);
-
 		#[cfg(all(feature = "client", feature = "bsp"))]
->>>>>>> b0c9f6ac
 		if config.lightmap_exposure.is_some() {
 			app.add_systems(Update, Self::set_lightmap_exposure);
 		}
 
-<<<<<<< HEAD
 		// I'd rather not clone here, but i only have a reference to self
 		app.insert_resource(TrenchBroomServer::new(config.clone()));
 	}
 }
 impl CorePlugin {
-	#[cfg(feature = "client")]
-=======
-		#[rustfmt::skip]
-		app
-			// I'd rather not clone here, but i only have a reference to self
-			.insert_resource(TrenchBroomServer::new(config.clone()))
-
-			.add_plugins((
-				fgd::FgdPlugin,
-				class::QuakeClassPlugin,
-				config::ConfigPlugin,
-				qmap::QuakeMapPlugin,
-				#[cfg(feature = "bsp")]
-				bsp::BspPlugin,
-				geometry::GeometryPlugin,
-				util::UtilPlugin,
-			))
-		;
-
-		#[cfg(not(feature = "client"))]
-		app.init_asset::<Mesh>().register_type::<Mesh3d>().register_type::<Aabb>();
-	}
-}
-impl TrenchBroomPlugin {
 	#[cfg(all(feature = "client", feature = "bsp"))]
->>>>>>> b0c9f6ac
 	pub fn set_lightmap_exposure(
 		mut asset_events: EventReader<AssetEvent<StandardMaterial>>,
 		mut standard_materials: ResMut<Assets<StandardMaterial>>,
