--- conflicted
+++ resolved
@@ -156,11 +156,7 @@
 	/// If you want a map of intersections to the surfaces causing them, see [`Self::calculate_vertices`]
 	///
 	/// NOTE: Duplicate intersections can occur on more complex shapes, (shapes where 4+ faces intersect at once) this is not a bug.
-<<<<<<< HEAD
 	pub fn polygonize<'a>(&'a self) -> impl Iterator<Item = BrushSurfacePolygon<'a>> {
-=======
-	pub fn polygonize(&self) -> impl Iterator<Item = BrushSurfacePolygon<'_>> {
->>>>>>> 3571dcd9
 		let mut vertex_map: HashMap<usize, Vec<DVec3>> = default();
 
 		for ((s1_i, s1), (s2_i, s2), (s3_i, s3)) in self.surfaces.iter().enumerate().tuple_combinations() {
